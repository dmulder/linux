--- conflicted
+++ resolved
@@ -750,16 +750,10 @@
 			if (package_num + 1 > num_sockets) {
 				num_sockets = package_num + 1;
 
-<<<<<<< HEAD
-				if (num_sockets > 4)
-					cpuidle_state_table = ivt_cstates_8s;
-					return;
-=======
 				if (num_sockets > 4) {
 					cpuidle_state_table = ivt_cstates_8s;
 					return;
 				}
->>>>>>> f58b8487
 			}
 		}
 
