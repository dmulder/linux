--- conflicted
+++ resolved
@@ -405,11 +405,6 @@
 
 	if (dev->driver->driver_features & DRIVER_GEM)
 		drm_gem_release(dev, file_priv);
-<<<<<<< HEAD
-
-	drm_fasync(-1, filp, 0);
-=======
->>>>>>> c07f62e5
 
 	mutex_lock(&dev->ctxlist_mutex);
 	if (!list_empty(&dev->ctxlist)) {
