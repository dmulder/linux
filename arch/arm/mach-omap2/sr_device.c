--- conflicted
+++ resolved
@@ -152,11 +152,7 @@
 
 	sr_data->enable_on_init = sr_enable_on_init;
 
-<<<<<<< HEAD
-	pdev = omap_device_build(name, i, oh, sr_data, sizeof(*sr_data), 0);
-=======
 	pdev = omap_device_build(name, i, oh, sr_data, sizeof(*sr_data));
->>>>>>> 55ccb1a8
 	if (IS_ERR(pdev))
 		pr_warning("%s: Could not build omap_device for %s: %s.\n\n",
 			__func__, name, oh->name);
